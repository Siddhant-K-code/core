#!/bin/bash

#
#	MetaCall Build Bash Script by Parra Studios
#	Build and install bash script utility for MetaCall.
#
#	Copyright (C) 2016 - 2019 Vicente Eduardo Ferrer Garcia <vic798@gmail.com>
#
#	Licensed under the Apache License, Version 2.0 (the "License");
#	you may not use this file except in compliance with the License.
#	You may obtain a copy of the License at
#
#		http://www.apache.org/licenses/LICENSE-2.0
#
#	Unless required by applicable law or agreed to in writing, software
#	distributed under the License is distributed on an "AS IS" BASIS,
#	WITHOUT WARRANTIES OR CONDITIONS OF ANY KIND, either express or implied.
#	See the License for the specific language governing permissions and
#	limitations under the License.
#

<<<<<<< HEAD
# Run docker core_deps_node image builder
bash -c "cd tools/node && ./hooks/build"

=======
>>>>>>> 4a802d00
# Run docker core_deps image builder
bash -c "cd tools/base && ./hooks/build"

# Run docker core_dev image builder
bash -c "cd tools/dev && ./hooks/build"

# Run docker core image builder
bash -c "cd tools/core && ./hooks/build"<|MERGE_RESOLUTION|>--- conflicted
+++ resolved
@@ -19,12 +19,6 @@
 #	limitations under the License.
 #
 
-<<<<<<< HEAD
-# Run docker core_deps_node image builder
-bash -c "cd tools/node && ./hooks/build"
-
-=======
->>>>>>> 4a802d00
 # Run docker core_deps image builder
 bash -c "cd tools/base && ./hooks/build"
 
