--- conflicted
+++ resolved
@@ -23,11 +23,7 @@
 source ../../hooks/env
 
 # Base arguments
-<<<<<<< HEAD
-METACALL_INSTALL_OPTIONS="root base python ruby netcore2 v8rep51 nodejs rapidjson funchook swig" # pack and coverage not needed in DockerHub
-=======
-METACALL_INSTALL_OPTIONS="root base python ruby netcore v8rep51 nodejs file rapidjson funchook swig" # pack and coverage not needed in DockerHub
->>>>>>> 7930573b
+METACALL_INSTALL_OPTIONS="root base python ruby netcore2 v8rep51 nodejs file rapidjson funchook swig" # pack and coverage not needed in DockerHub
 
 # Base environment variables
 DEBIAN_FRONTEND=noninteractive
