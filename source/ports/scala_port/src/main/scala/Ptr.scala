--- conflicted
+++ resolved
@@ -2,11 +2,7 @@
 
 import metacall.util._
 import com.sun.jna._
-<<<<<<< HEAD
-import cats._, cats.implicits._, cats.effect._
-=======
 import cats.implicits._
->>>>>>> c9b47f46
 
 /** Create a [[Ptr]] to MetaCall value of type [[A]] */
 trait Create[A] {
@@ -65,14 +61,10 @@
       Create[FunctionPointer].create {
         new FunctionPointer {
           def callback(argc: SizeT, args: Pointer, data: Pointer): Pointer = {
-<<<<<<< HEAD
-            val argsList = args.getPointerArray(0).map(ptr => Ptr.toValue(Ptr.fromPrimitiveUnsafe(ptr))).toList
-=======
             val argsList = args
               .getPointerArray(0, argc.intValue())
               .map(ptr => Ptr.toValue(Ptr.fromPrimitiveUnsafe(ptr)))
               .toList
->>>>>>> c9b47f46
 
             Ptr.fromValueUnsafe(fn(argsList)).ptr
           }
