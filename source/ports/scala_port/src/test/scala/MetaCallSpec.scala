--- conflicted
+++ resolved
@@ -185,11 +185,7 @@
           args: Pointer,
           data: Pointer
       ): Pointer = {
-<<<<<<< HEAD
-        val argsPtrArray = args.getPointerArray(0)
-=======
         val argsPtrArray = args.getPointerArray(0, argc.intValue())
->>>>>>> c9b47f46
 
         metacall.metacall_value_copy(argsPtrArray.head)
       }
@@ -197,16 +193,6 @@
 
     val fnRef = new PointerByReference()
 
-<<<<<<< HEAD
-    assert(metacall.metacall_registerv(
-      null,
-      cb,
-      fnRef,
-      StringPtrType.id,
-      SizeT(1),
-      Array(StringPtrType.id)
-    ) == 0)
-=======
     assert(
       metacall.metacall_registerv(
         null,
@@ -217,7 +203,6 @@
         Array(StringPtrType.id)
       ) == 0
     )
->>>>>>> c9b47f46
 
     val f = metacall.metacall_value_create_function(fnRef.getValue())
 
@@ -243,11 +228,7 @@
           args: Pointer,
           data: Pointer
       ): Pointer = {
-<<<<<<< HEAD
-        val argsPtrArray = args.getPointerArray(0)
-=======
         val argsPtrArray = args.getPointerArray(0, argc.intValue())
->>>>>>> c9b47f46
 
         Ptr.toValue(Ptr.fromPrimitiveUnsafe(argsPtrArray.head)) match {
           case LongValue(l) => Ptr.fromValueUnsafe(LongValue(l + 3L)).ptr
@@ -258,16 +239,6 @@
 
     val fnRef = new PointerByReference()
 
-<<<<<<< HEAD
-    assert(metacall.metacall_registerv(
-      null,
-      fnCallback,
-      fnRef,
-      LongPtrType.id,
-      SizeT(1),
-      Array(LongPtrType.id)
-    ) == 0)
-=======
     assert(
       metacall.metacall_registerv(
         null,
@@ -278,7 +249,6 @@
         Array(LongPtrType.id)
       ) == 0
     )
->>>>>>> c9b47f46
 
     val fnPtr = fnRef.getValue()
 
@@ -291,8 +261,6 @@
     val res = metacall.metacall_value_to_long(ret)
 
     assert(res == 4L)
-<<<<<<< HEAD
-=======
 
     metacall.metacall_value_destroy(ret)
   }
@@ -385,7 +353,6 @@
     val res = metacall.metacall_value_to_long(ret)
 
     assert(res == 4L)
->>>>>>> c9b47f46
 
     metacall.metacall_value_destroy(ret)
   }
@@ -405,18 +372,6 @@
     metacall.metacall_value_destroy(v)
   }
 
-<<<<<<< HEAD
-  // TODO:
-  /*
-  "FunctionValues" should "be constructed and passed to foreign functions" in {
-    val fnVal = FunctionValue {
-      case LongValue(l) :: Nil => LongValue(l + 1L)
-      case _            => NullValue
-    }
-
-    // TODO: This test causes segmentation fault
-    val ret = Caller.call[IO]("apply_fn_to_one", Vector(fnVal)).unsafeRunSync()
-=======
   "Function Create instance" should "create valid function pointers" in {
     val fnPtr = functionCreate.create {
       new FunctionPointer {
@@ -449,11 +404,9 @@
     }
 
     val ret = Caller.call("apply_fn_to_one", Vector(fnVal))
->>>>>>> c9b47f46
 
     assert(ret == LongValue(2L))
   }
-  */
 
   "MetaCall" should "be destroyed successfully" in {
     require(
