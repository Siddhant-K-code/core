package metacall

import com.sun.jna._
import java.nio.file.Paths
import org.scalatest.flatspec.AnyFlatSpec
import cats.implicits._
import metacall.util._, metacall.instances._
import com.sun.jna.ptr.PointerByReference

class MetaCallSpecRunner {
  def run() = {
    (new MetaCallSpec()).execute()
  }
}

class MetaCallSpec extends AnyFlatSpec {
  val metacall = Bindings.instance

  val scriptPaths = Array(
    Paths.get("./src/test/scala/scripts/main.py").toAbsolutePath.toString()
  )

  "MetaCall" should "load script successsfully" in {
    val retCode = metacall.metacall_load_from_file(
      "py",
      scriptPaths,
      SizeT(scriptPaths.length.toLong),
      null
    )

    require(
      retCode == 0,
      s"MetaCall failed to load the script with code $retCode"
    )
  }

  "MetaCall" should "successfully call function from loaded script and return correct value" in {
    // Create array of parameters
    val args = Array(
      metacall.metacall_value_create_int(3),
      metacall.metacall_value_create_int(5)
    )

    // Invoke the function
    val retPtr = metacall.metacallv_s(
      "hello_scala_from_python",
      args,
      SizeT(args.length.toLong)
    )

    // Note: Python uses longs, so it returns a long value
    val retValue = metacall.metacall_value_to_long(retPtr)

    assert(retValue == 8)

    // For avoiding conversion errors, it is possible to test against metacall_value_id,
    // or there is also a casting API for dealing with it.

    // Clear parameters
    args.foreach(metacall.metacall_value_destroy)

    // Clear return value
    metacall.metacall_value_destroy(retPtr)
  }

  "MetaCall" should "call functions from transitively imported scripts" in {
    val argPtr = metacall.metacall_value_create_int(42)
    val retPointer = metacall.metacallv_s("imported_fn", Array(argPtr), SizeT(1))
    val retPtr = Ptr.fromPrimitiveUnsafe(retPointer)

    val retValue = Ptr.toValue(retPtr)
    assert(retValue == StringValue("Imported fn arg: 42"))

    metacall.metacall_value_destroy(argPtr)
    metacall.metacall_value_destroy(retPointer)
  }

  "Caller" should "call functions and clean up arguments and returned pointers" in {
    val ret = Caller.call(
      "hello_scala_from_python",
      List(StringValue("Hello "), StringValue("Scala!"))
    )

    assert(ret == StringValue("Hello Scala!"))
  }

  "MetaCall" should "construct/parse maps correctly" in {
    val scalaMap = Map("one" -> 1, "two" -> 2, "three" -> 3)
    val mcTuples = scalaMap.toArray.map { case (k, v) =>
      metacall.metacall_value_create_array(
        Array(
          metacall.metacall_value_create_string(
            k,
            SizeT(k.getBytes().length.toLong)
          ),
          metacall.metacall_value_create_int(v)
        ),
        SizeT(2)
      )
    }

    val mcMapPtr =
      metacall.metacall_value_create_map(
        mcTuples,
        SizeT(mcTuples.length.toLong)
      )

    val mcMapValueId = metacall.metacall_value_id(mcMapPtr)
    assert(mcMapValueId == 10)

    val mcMapPtrSize = metacall.metacall_value_count(mcMapPtr)
    assert(mcMapPtrSize.intValue() == 3)

    val mcMap: Array[Pointer] =
      metacall.metacall_value_to_map(mcMapPtr).take(mcMapPtrSize.intValue())

    val scalaMapParsed = mcMap
      .map(pairPtr => metacall.metacall_value_to_array(pairPtr) -> pairPtr)
      .map { case (pair, ptr) =>
        pair.take(metacall.metacall_value_count(ptr).intValue())
      }
      .map {
        case Array(keyPtr, valuePtr) => {
          require(
            metacall.metacall_value_id(keyPtr) == 7,
            "Key vaue ID did not match MetaCall string ID"
          )
          require(
            metacall.metacall_value_id(valuePtr) == 3,
            "Key value ID did not match MetaCall int ID"
          )

          metacall.metacall_value_to_string(keyPtr) ->
            metacall.metacall_value_to_int(valuePtr)
        }
        case tuple =>
          fail(
            s"Array is supposed to be a tuple of 2, found tuple of ${tuple.length}"
          )
      }
      .toMap

    assert(scalaMap == scalaMapParsed)

    metacall.metacall_value_destroy(mcMapPtr)
  }

  "Pointers" should "be created/retrieved correctly from Values" in {
    val values: List[Value] = List(
      IntValue(567),
      IntValue(Int.MaxValue),
      IntValue(Int.MinValue),
      FloatValue(11.22f),
      DoubleValue(1234.5678),
      DoubleValue(Double.MaxValue),
      DoubleValue(Double.MinValue),
      LongValue(1234567890),
      LongValue(Long.MaxValue),
      LongValue(Long.MinValue),
      StringValue("Helloooo"),
      CharValue('j'),
      StringValue("😍 🔥 ⚡"),
      BooleanValue(true),
      NullValue,
      ArrayValue(Vector(IntValue(1), StringValue("Hi"))),
      MapValue(
        Map(
          IntValue(1) -> IntValue(1),
          CharValue('2') -> FloatValue(2.0f),
          StringValue("3") -> LongValue(3L)
        )
      )
    )

    val valuePtrs = values.map(Ptr.fromValueUnsafe)

    val parsedValues = valuePtrs.map(Ptr.toValue)

    assert(values == parsedValues)
  }

  "`FunctionPointer`s" should "be created/retrieved correctly" in {
    val cb = new FunctionPointer {
      override def callback(
          argc: SizeT,
          args: Pointer,
          data: Pointer
      ): Pointer = {
        val argsPtrArray = args.getPointerArray(0, argc.intValue())

        metacall.metacall_value_copy(argsPtrArray.head)
      }
    }

    val fnRef = new PointerByReference()

    assert(
      metacall.metacall_registerv(
        null,
        cb,
        fnRef,
        StringPtrType.id,
        SizeT(1),
        Array(StringPtrType.id)
      ) == 0
    )

    val f = metacall.metacall_value_create_function(fnRef.getValue())

    val ret = metacall.metacallv_s(
      "apply_fn_to_str",
      Array(f),
      SizeT(1)
    )

    metacall.metacall_value_destroy(f)

    val res = metacall.metacall_value_to_string(ret)

    assert(res == "hellooo")

    metacall.metacall_value_destroy(ret)
  }

  "Function pointers" should "be constructed, passed, used, and destroyed correctly" in {
    val fnCallback = new FunctionPointer {
      final override def callback(
          argc: SizeT,
          args: Pointer,
          data: Pointer
      ): Pointer = {
        val argsPtrArray = args.getPointerArray(0, argc.intValue())

        Ptr.toValue(Ptr.fromPrimitiveUnsafe(argsPtrArray.head)) match {
          case LongValue(l) => Ptr.fromValueUnsafe(LongValue(l + 3L)).ptr
          case _            => Ptr.fromValueUnsafe(NullValue).ptr
        }
      }
    }

    val fnRef = new PointerByReference()

    assert(
      metacall.metacall_registerv(
        null,
        fnCallback,
        fnRef,
        LongPtrType.id,
        SizeT(1),
        Array(LongPtrType.id)
      ) == 0
    )

    val fnPtr = fnRef.getValue()

    val ret = metacall.metacallv_s(
      "apply_fn_to_one",
      Array(metacall.metacall_value_create_function(fnPtr)),
      SizeT(1)
    )

    val res = metacall.metacall_value_to_long(ret)

    assert(res == 4L)

    metacall.metacall_value_destroy(ret)
  }

  "Function pointers with multiple parameters" should "be constructed, passed, used, and destroyed correctly" in {
    val fnCallback = new FunctionPointer {
      final override def callback(
          argc: SizeT,
          args: Pointer,
          data: Pointer
      ): Pointer = {
        val argsPtrArray = args.getPointerArray(0, argc.intValue())

        Ptr.toValue(Ptr.fromPrimitiveUnsafe(argsPtrArray(1))) match {
          case LongValue(l) => Ptr.fromValueUnsafe(LongValue(l + 3L)).ptr
          case _            => Ptr.fromValueUnsafe(NullValue).ptr
        }
      }
    }

    val fnRef = new PointerByReference()

    assert(
      metacall.metacall_registerv(
        null,
        fnCallback,
        fnRef,
        LongPtrType.id,
        SizeT(1),
        Array(LongPtrType.id)
      ) == 0
    )

    val fnPtr = fnRef.getValue()

    val ret = metacall.metacallv_s(
      "apply_fn_to_two",
      Array(metacall.metacall_value_create_function(fnPtr)),
      SizeT(1)
    )

    val res = metacall.metacall_value_to_long(ret)

    assert(res == 6L)

    metacall.metacall_value_destroy(ret)
  }

  "Function pointers with multiple parameter and sum of values" should "return the sum of the two values" in {
    val fnCallback = new FunctionPointer {
      final override def callback(
          argc: SizeT,
          args: Pointer,
          data: Pointer
      ): Pointer = {
        val argsPtrArray = args.getPointerArray(0, argc.intValue())

        val result = argsPtrArray
          .map(p => Ptr.toValue(Ptr.fromPrimitiveUnsafe(p)))
          .foldLeft(LongValue(0)) {
            case (LongValue(acc), LongValue(a)) => LongValue(acc + a)
            case (_, _)                         => LongValue(0)
          }

        Ptr.fromValueUnsafe(result).ptr
      }
    }

    val fnRef = new PointerByReference()

    assert(
      metacall.metacall_registerv(
        null,
        fnCallback,
        fnRef,
        LongPtrType.id,
        SizeT(1),
        Array(LongPtrType.id)
      ) == 0
    )

    val fnPtr = fnRef.getValue()

    val ret = metacall.metacallv_s(
      "apply_fn_to_two",
      Array(metacall.metacall_value_create_function(fnPtr)),
      SizeT(1)
    )

    val res = metacall.metacall_value_to_long(ret)

    assert(res == 4L)

    metacall.metacall_value_destroy(ret)
  }

  "Function by parameters" should "retrieve the function, construct the value, call it and destroy it" in {
    val f = metacall.metacall_function("get_function_test")
    val v = metacall.metacall_value_create_function(f)
    val ret = metacall.metacallv_s(
      "apply_fn_to_one",
      Array(v),
      SizeT(1)
    )

    assert(metacall.metacall_value_to_long(ret) == 1L)

    metacall.metacall_value_destroy(ret)
    metacall.metacall_value_destroy(v)
  }

  "Function Create instance" should "create valid function pointers" in {
    val fnPtr = functionCreate.create {
      new FunctionPointer {
        def callback(argc: SizeT, args: Pointer, data: Pointer): Pointer = {
          val argPtrs =
            args.getPointerArray(0, argc.intValue()).map(Ptr.fromPrimitiveUnsafe)

          val argValues = argPtrs.map(Ptr.toValue).toList

          argValues match {
            case StringValue(s) :: Nil =>
              Ptr.fromValueUnsafe(StringValue("Hello, " + s)).ptr
            case _ => Bindings.instance.metacall_value_create_null()
          }
        }
      }
    }

    val fnValue = functionGet.value(fnPtr).asInstanceOf[FunctionValue]

    val ret = fnValue.value(StringValue("World!") :: Nil)

    assert(ret == StringValue("Hello, World!"))
  }

  "FunctionValues" should "be constructed and passed to foreign functions" in {
    val fnVal = FunctionValue {
      case LongValue(l) :: Nil => LongValue(l + 1L)
      case _                   => NullValue
    }

    val ret = Caller.callV("apply_fn_to_one", fnVal :: Nil)

    assert(ret == LongValue(2L))
  }

  /* TODO: Parallelism doesn't work
  "Parallel function calls" should "not fail" in {
    val ranges: List[Vector[Int]] =
      List.range(1, 1000).map(n => Vector.range(1, n))

    val rangeValues: List[ArrayValue] =
      ranges.map(range => ArrayValue(range map IntValue.apply))

    import scala.concurrent._, duration._
    import ExecutionContext.Implicits.global

    val resSum = rangeValues
      .traverse { range =>
        Future(Caller.call("sumList", Vector(range))) map {
          case n: NumericValue[_] => n.long.value
          case _                  => fail("Returned value should be a number")
        }
      }
      .map(_.sum)

    println("REsult: " + Await.result(resSum, 10.seconds))
  }*/

<<<<<<< HEAD
  "MetaCall" should "be destroyed successfully" in {
    // TODO: Remove this if we drop support for executing Scala outside of MetaCall
    if (System.getProperty("java.polyglot.name") != "metacall") {
      require(
        metacall.metacall_destroy() == 0,
        "MetaCall was not successfully destroyed"
      )
    }
=======
  "Generic API" should "operate on primitive Scala values" in {
    //  with tuples
    val ret = Caller.call("big_fn", (1, "hello", 2.2))
    assert(ret == DoubleValue(8.2))

    // with single-element products (i.e. the List)
    val ret2 = Caller.call("sumList", List(1, 2, 3))
    assert(ret2 == LongValue(6))

    // with HLists
    import shapeless._

    val ret3 = Caller.call("big_fn", 1 :: "hello" :: 2.2 :: HNil)
    assert(ret3 == DoubleValue(8.2))
>>>>>>> a8d32dbd
  }

}<|MERGE_RESOLUTION|>--- conflicted
+++ resolved
@@ -19,6 +19,17 @@
   val scriptPaths = Array(
     Paths.get("./src/test/scala/scripts/main.py").toAbsolutePath.toString()
   )
+
+  "MetaCall" should "initialize successfully" in {
+    // TODO: Remove this if we drop support for executing Scala outside of MetaCall
+    // TODO: Create a destroy method wrapping this functionality
+    if (System.getProperty("java.polyglot.name") != "metacall") {
+      assert(
+        metacall.metacall_initialize() == 0,
+        "MetaCall was not successfully initialized"
+      )
+    }
+  }
 
   "MetaCall" should "load script successsfully" in {
     val retCode = metacall.metacall_load_from_file(
@@ -432,16 +443,6 @@
     println("REsult: " + Await.result(resSum, 10.seconds))
   }*/
 
-<<<<<<< HEAD
-  "MetaCall" should "be destroyed successfully" in {
-    // TODO: Remove this if we drop support for executing Scala outside of MetaCall
-    if (System.getProperty("java.polyglot.name") != "metacall") {
-      require(
-        metacall.metacall_destroy() == 0,
-        "MetaCall was not successfully destroyed"
-      )
-    }
-=======
   "Generic API" should "operate on primitive Scala values" in {
     //  with tuples
     val ret = Caller.call("big_fn", (1, "hello", 2.2))
@@ -456,7 +457,16 @@
 
     val ret3 = Caller.call("big_fn", 1 :: "hello" :: 2.2 :: HNil)
     assert(ret3 == DoubleValue(8.2))
->>>>>>> a8d32dbd
-  }
-
+  }
+
+  "MetaCall" should "be destroyed successfully" in {
+    // TODO: Remove this if we drop support for executing Scala outside of MetaCall
+    // TODO: Create a destroy method wrapping this functionality
+    if (System.getProperty("java.polyglot.name") != "metacall") {
+      assert(
+        metacall.metacall_destroy() == 0,
+        "MetaCall was not successfully destroyed"
+      )
+    }
+  }
 }